--- conflicted
+++ resolved
@@ -637,36 +637,6 @@
   }
 
   libs = []
-<<<<<<< HEAD
-=======
-  if (is_android) {
-    sources += [ "src/gpu/gl/egl/GrGLMakeNativeInterface_egl.cpp" ]
-
-    # this lib is required to link against AHardwareBuffer
-    if (defined(ndk_api) && ndk_api >= 26) {
-      libs += [ "android" ]
-    }
-  } else if (skia_use_egl) {
-    sources += [ "src/gpu/gl/egl/GrGLMakeNativeInterface_egl.cpp" ]
-    libs += [ "EGL" ]
-  } else if (is_linux && skia_use_x11) {
-    sources += [ "src/gpu/gl/glx/GrGLMakeNativeInterface_glx.cpp" ]
-    libs += [ "GL" ]
-  } else if (is_mac) {
-    sources += [ "src/gpu/gl/mac/GrGLMakeNativeInterface_mac.cpp" ]
-  } else if (is_ios) {
-    sources += [ "src/gpu/gl/iOS/GrGLMakeNativeInterface_iOS.cpp" ]
-  } else if (is_tvos) {
-    sources += [ "src/gpu/gl/tvOS/GrGLMakeNativeInterface_tvOS.cpp" ]
-  } else if (is_win) {
-    sources += [ "src/gpu/gl/win/GrGLMakeNativeInterface_win.cpp" ]
-    if (target_cpu != "arm64") {
-      libs += [ "OpenGL32.lib" ]
-    }
-  } else {
-    sources += [ "src/gpu/gl/GrGLMakeNativeInterface_none.cpp" ]
-  }
->>>>>>> e4a378f8
 
   if (skia_use_gl) {
     public_defines += [ "SK_GL" ]
@@ -687,6 +657,8 @@
       sources += [ "src/gpu/gl/mac/GrGLMakeNativeInterface_mac.cpp" ]
     } else if (is_ios) {
       sources += [ "src/gpu/gl/iOS/GrGLMakeNativeInterface_iOS.cpp" ]
+	} else if (is_tvos) {
+    sources += [ "src/gpu/gl/tvOS/GrGLMakeNativeInterface_tvOS.cpp" ]
     } else if (is_win) {
       sources += [ "src/gpu/gl/win/GrGLMakeNativeInterface_win.cpp" ]
       if (target_cpu != "arm64") {
